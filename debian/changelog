lutris (0.3.5) trusty; urgency=medium

<<<<<<< HEAD
  * Adapt all runners to use version hosted on lutris.net
=======
  * All runners now use the version hosted on lutris.net (auto-install!)
  * Desura and Virtual Jaguar support
  * Browse installed games' files from the context menu
  * New "Connected" status indicator in the status bar
  * New small icons and small banners style (switch in View menu)
>>>>>>> 0071dfd3
  * Better path management
  * Consistent configuration loading
  * UI Fixes
  * Runner fixes
  * Even more fixes

 -- Mathieu Comandon <strycore@gmail.com>  Wed, 10 Sep 2014 16:41:10 +0200

lutris (0.3.4) quantal; urgency=low

  * Initial SDLMess Support
  * Fixes for Gens and Hatari runners
  * Various bugfixes

 -- Mathieu Comandon <strycore@gmail.com>  Sat, 8 Feb 2014 19:14:18 +0200

lutris (0.3.3) quantal; urgency=low

  * Improved design of installer dialog and main window
  * Prevent users from deleting important files when uninstalling games
  * Show help screen on first start
  * Support for Amiga CD32 games
  * Dosbox install scripts can now run DOS executables
  * Better xrandr support
  * Give option to restrict display to a single monitor while in-game
  * Improve contextual menu in client (Install, uninstall, manually add)
  * Show dialog when trying to install games with no script.

 -- Mathieu Comandon <strycore@gmail.com>  Sat, 25 Jan 2014 17:58:00 +0200

lutris (0.3.2) quantal; urgency=low

  * Support for Steam for Linux
  * Allow switching from Steam for Linux <-> Wine
  * Option to show only installed games in UI
  * Ability to automatically migrate local database
  * Misc bugfixes

 -- Mathieu Comandon <strycore@gmail.com>  Sun, 15 Dec 2013 17:51:00 +0200

lutris (0.3.1) quantal; urgency=low

  * Support for Wine installers
  * Library sync with Lutris.net
  * Misc bugfixes

 -- Mathieu Comandon <strycore@gmail.com>  Sat, 20 Jul 2013 21:55:37 +0200

lutris (0.3.0) quantal; urgency=low

  * Initial release of Lutris 0.3
  * Support for game installers
  * Support for lutris.net authentication
  * Games are now stored in SQLite database
  * Basic support for Personnal Game Archives

 -- Mathieu Comandon <strycore@gmail.com>  Wed, 26 Jun 2013 12:05:22 +0200

lutris (0.2.8) quantal; urgency=low

  * Bump version to 0.2.8
  * Save window size and view type
  * Let user choose which Web browser to use for Browser runner
  * Fix search in icon view

 -- Mathieu Comandon <strycore@gmail.com>  Mon, 04 Feb 2013 15:02:47 +0100

lutris (0.2.7ubuntu0) quantal; urgency=low

  * Updated to version 0.2.7

 -- Mathieu Comandon <strycore@gmail.com>  Sat, 10 Nov 2012 03:46:55 +0100

lutris (0.2.6ubuntu1) natty; urgency=low

  * Forgot to actually remove cedega stuff ... Silly me

 -- Mathieu Comandon <strycore@gmail.com>  Thu, 12 May 2011 03:40:27 +0200

lutris (0.2.6) natty; urgency=low

  * Improved appearence of runners dialog
  * Removed Cedega runner (Not maintained anymore)
  * Minor Bugfixes

 -- Mathieu Comandon <strycore@gmail.com>  Thu, 12 May 2011 03:32:12 +0200

lutris (0.2.5r2) natty; urgency=low

  * xdg is a build dependency

 -- Mathieu Comandon <strycore@gmail.com>  Mon, 09 May 2011 13:36:55 +0200

lutris (0.2.5r1) natty; urgency=low

  * Oops, forgot to bump the python version

 -- Mathieu Comandon <strycore@gmail.com>  Mon, 09 May 2011 11:25:52 +0200

lutris (0.2.5) natty; urgency=low

  * Bugfixes and code cleanup
  * Installer enhancement
  * Added Play button

 -- Mathieu Comandon <strycore@gmail.com>  Mon, 09 May 2011 11:03:43 +0200

lutris (0.2.4) maverick; urgency=low

  * A lot of bug fixes
  * Better support for the web installers
  * Initial support for Mupen64+
  * New logging system inspired by Gwibber

 -- Mathieu Comandon <strycore@gmail.com>  Thu, 06 Jan 2011 02:08:35 +0100

lutris (0.2.2ubuntu2) maverick; urgency=low

  * Fixed a bug in Steam and NullDC runner which prevented to add games.

 -- Mathieu Comandon <strycore@gmail.com>  Wed, 13 Oct 2010 19:54:17 +0200

lutris (0.2.2ubuntu1) maverick; urgency=low

  * Fixed file paths

 -- Mathieu Comandon <strycore@gmail.com>  Tue, 12 Oct 2010 23:33:41 +0200

lutris (0.2.2) maverick; urgency=low

  * Added support for nullDC, joy2key
  * New common dialogs
  * Basic steam installer
  * Many bugfixes

 -- Mathieu Comandon <strycore@gmail.com>  Sat, 25 Sep 2010 12:53:43 +0200

lutris (0.2.1) maverick; urgency=low

  * Cleaned some files to prepare for 0.33 release
  * First attempt at the Lutris installer
  * Many bugfixes

 -- Mathieu Comandon <strycore@gmail.com>  Tue, 31 Aug 2010 02:44:47 +0200

lutris (0.2) lucid; urgency=low

  * Initial Quickly release.

 -- Mathieu Comandon <strycore@gmail.com>  Fri, 22 Jan 2010 19:38:42 +0100

lutris (0.1.1)

  * Resize the covers to 250px
  * Added fullscreen coverflow
  * Icons show up in the status bar when joysticks are connected
  * Rewrite of preferences dialog using GTK and not Glade
  * Implementation of user_wm and game_wm options
  * Removed the oss boolean option, set the oss_wrapper to none for no oss

lutris (0.1.0)

  * First public release
  * Support for uae
  * ScummVM and Cedega import
  * Search Google Images for covers

 -- Mathieu Comandon <strycore@gmail.com> Sat, 28 Nov 2009 21:57:00
<|MERGE_RESOLUTION|>--- conflicted
+++ resolved
@@ -1,14 +1,10 @@
 lutris (0.3.5) trusty; urgency=medium
 
-<<<<<<< HEAD
-  * Adapt all runners to use version hosted on lutris.net
-=======
   * All runners now use the version hosted on lutris.net (auto-install!)
   * Desura and Virtual Jaguar support
   * Browse installed games' files from the context menu
   * New "Connected" status indicator in the status bar
   * New small icons and small banners style (switch in View menu)
->>>>>>> 0071dfd3
   * Better path management
   * Consistent configuration loading
   * UI Fixes
