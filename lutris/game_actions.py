--- conflicted
+++ resolved
@@ -176,15 +176,10 @@
                 and xdgshortcuts.menu_launcher_exists(self.game.slug, self.game.id)
             ),
             "browse": self.game.is_installed and self.game.runner_name != "browser",
-<<<<<<< HEAD
-            "remove": self.game.is_installed,
+            "remove": True,
             "view": True,
             "hide": not GameActions.is_game_hidden(self.game),
             "unhide": GameActions.is_game_hidden(self.game)
-=======
-            "remove": True,
-            "view": True
->>>>>>> b5509ef5
         }
 
     def get_disabled_entries(self):
