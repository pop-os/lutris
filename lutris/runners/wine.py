"""Wine runner"""
# pylint: disable=too-many-arguments
import os
import shlex
import shutil

from lutris import runtime
from lutris.gui.dialogs import FileDialog
from lutris.runners.runner import Runner
from lutris.util import datapath, display, dxvk, system, vulkan
from lutris.util.log import logger
from lutris.util.strings import parse_version
from lutris.util.vulkan import vulkan_available
from lutris.util.wineprefix import WinePrefixManager
from lutris.util.x360ce import X360ce
from lutris.util.wine import (
    PROTON_PATH,
    WINE_DIR,
    WINE_PATHS,
    detect_arch,
    display_vulkan_error,
    esync_display_limit_warning,
    esync_display_version_warning,
    get_default_version,
    get_overrides_env,
    get_real_executable,
    get_system_wine_version,
    get_wine_versions,
    is_esync_limit_set,
    is_version_esync,
    support_legacy_version
)
from lutris.runners.commands.wine import (  # pylint: disable=unused-import
    create_prefix,
    delete_registry_key,
    eject_disc,
    joycpl,
    set_regedit,
    set_regedit_file,
    winecfg,
    wineexec,
    winekill,
    winetricks
)

MIN_SAFE_VERSION = '3.0'  # Wine installers must run with at least this version
<<<<<<< HEAD
WINE_PATHS = {
    'winehq-devel': '/opt/wine-devel/bin/wine',
    'winehq-staging': '/opt/wine-staging/bin/wine',
    'wine-development': '/usr/lib/wine-development/wine',
    'system': 'wine',
}


def set_regedit(path, key, value='', type='REG_SZ', wine_path=None,
                prefix=None, arch='win32'):
    """Add keys to the windows registry.

    Path is something like HKEY_CURRENT_USER\Software\Wine\Direct3D
    """
    formatted_value = {
        'REG_SZ': '"%s"' % value,
        'REG_DWORD': 'dword:' + value,
        'REG_BINARY': 'hex:' + value.replace(' ', ','),
        'REG_MULTI_SZ': 'hex(2):' + value,
        'REG_EXPAND_SZ': 'hex(7):' + value,
    }
    # Make temporary reg file
    reg_path = os.path.join(settings.CACHE_DIR, 'winekeys.reg')
    with open(reg_path, "w") as reg_file:
        reg_file.write(
            'REGEDIT4\n\n[%s]\n"%s"=%s\n' % (path, key, formatted_value[type])
        )
    logger.debug("Setting [%s]:%s=%s", path, key, formatted_value[type])
    set_regedit_file(reg_path, wine_path=wine_path, prefix=prefix, arch=arch)
    os.remove(reg_path)


def get_overrides_env(overrides):
    """
    Output a string of dll overrides usable with WINEDLLOVERRIDES
    See: https://wiki.winehq.org/Wine_User%27s_Guide#WINEDLLOVERRIDES.3DDLL_Overrides
    """
    if not overrides:
        return ''
    override_buckets = OrderedDict([
        ('n,b', []),
        ('b,n', []),
        ('b', []),
        ('n', []),
        ('d', []),
        ('', [])
    ])
    for dll, value in overrides.items():
        if not value:
            value = ''
        value = value.replace(' ', '')
        value = value.replace('builtin', 'b')
        value = value.replace('native', 'n')
        value = value.replace('disabled', '')
        try:
            override_buckets[value].append(dll)
        except KeyError:
            logger.error('Invalid override value %s', value)
            continue

    override_strings = []
    for value, dlls in override_buckets.items():
        if not dlls:
            continue
        override_strings.append("{}={}".format(','.join(sorted(dlls)), value))
    return ';'.join(override_strings)


def set_regedit_file(filename, wine_path=None, prefix=None, arch='win32'):
    """Apply a regedit file to the Windows registry."""
    if arch == 'win64' and wine_path and os.path.exists(wine_path + '64'):
        # Use wine64 by default if set to a 64bit prefix. Using regular wine
        # will prevent some registry keys from being created. Most likely to be
        # a bug in Wine. see: https://github.com/lutris/lutris/issues/804
        wine_path = wine_path + '64'

    wineexec('regedit',
             args="/S '%s'" % filename,
             wine_path=wine_path,
             prefix=prefix,
             arch=arch,
             blocking=True)


def delete_registry_key(key, wine_path=None, prefix=None, arch='win32'):
    wineexec('regedit', args='/S /D "%s"' % key, wine_path=wine_path,
             prefix=prefix, arch=arch, blocking=True)


def create_prefix(prefix, wine_path=None, arch='win32', overrides={},
                  install_gecko=None, install_mono=None):
    """Create a new Wine prefix."""
    logger.debug("Creating a %s prefix in %s", arch, prefix)

    # Avoid issue of 64bit Wine refusing to create win32 prefix
    # over an existing empty folder.
    if os.path.isdir(prefix) and not os.listdir(prefix):
        os.rmdir(prefix)

    if not wine_path:
        wine_path = wine().get_executable()
    if not wine_path:
        logger.error("Wine not found, can't create prefix")
        return
    wineboot_path = os.path.join(os.path.dirname(wine_path), 'wineboot')
    if not system.path_exists(wineboot_path):
        logger.error("No wineboot executable found in %s, "
                     "your wine installation is most likely broken", wine_path)
        return

    if install_gecko == 'False':
        overrides['mshtml'] = 'disabled'
    if install_mono == 'False':
        overrides['mscoree'] = 'disabled'

    wineenv = {
        'WINEARCH': arch,
        'WINEPREFIX': prefix,
        'WINEDLLOVERRIDES': get_overrides_env(overrides)
    }

    system.execute([wineboot_path], env=wineenv)
    for _ in range(20):
        time.sleep(.25)
        if os.path.exists(os.path.join(prefix, 'user.reg')):
            break
    if not os.path.exists(os.path.join(prefix, 'user.reg')):
        logger.error('No user.reg found after prefix creation. '
                     'Prefix might not be valid')
        return
    logger.info('%s Prefix created in %s', arch, prefix)
    prefix_manager = WinePrefixManager(prefix)
    prefix_manager.setup_defaults()


def winekill(prefix, arch='win32', wine_path=None, env=None, initial_pids=None):
    """Kill processes in Wine prefix."""

    initial_pids = initial_pids or []

    if not wine_path:
        wine_path = wine().get_executable()
    wine_root = os.path.dirname(wine_path)
    if not env:
        env = {
            'WINEARCH': arch,
            'WINEPREFIX': prefix
        }
    command = [os.path.join(wine_root, "wineserver"), "-k"]

    logger.debug("Killing all wine processes: %s", command)
    logger.debug("\tWine prefix: %s", prefix)
    logger.debug("\tWine arch: %s", arch)
    if initial_pids:
        logger.debug("\tInitial pids: %s", initial_pids)

    system.execute(command, env=env, quiet=True)

    logger.debug("Waiting for wine processes to terminate")
    # Wineserver needs time to terminate processes
    num_cycles = 0
    while True:
        num_cycles += 1
        running_processes = [
            pid for pid in initial_pids
            if os.path.exists("/proc/%s" % pid)
        ]

        if not running_processes:
            break
        if num_cycles > 20:
            logger.warning("Some wine processes are still running: %s",
                           ', '.join(running_processes))
            break
        time.sleep(0.1)


def wineexec(executable, args="", wine_path=None, prefix=None, arch=None,
             working_dir=None, winetricks_wine='', blocking=False,
             config=None, include_processes=[], exclude_processes=[],
             disable_runtime=False, env={}, overrides=None):
    """
    Execute a Wine command.

    Args:
        executable (str): wine program to run, pass None to run wine itself
        args (str): program arguments
        wine_path (str): path to the wine version to use
        prefix (str): path to the wine prefix to use
        arch (str): wine architecture of the prefix
        working_dir (str): path to the working dir for the process
        winetricks_wine (str): path to the wine version used by winetricks
        blocking (bool): if true, do not run the process in a thread
        config (LutrisConfig): LutrisConfig object for the process context
        watch (list): list of process names to monitor (even when in a ignore list)

    Returns:
        Process results if the process is running in blocking mode or
        LutrisThread instance otherwise.
    """
    executable = str(executable) if executable else ''
    if not wine_path:
        wine_path = wine().get_executable()
    if not wine_path:
        raise RuntimeError("Wine is not installed")

    if not working_dir:
        if os.path.isfile(executable):
            working_dir = os.path.dirname(executable)

    executable, _args, working_dir = get_real_executable(executable, working_dir)
    if _args:
        args = '{} "{}"'.format(_args[0], _args[1])

    # Create prefix if necessary
    if arch not in ('win32', 'win64'):
        arch = detect_arch(prefix, wine_path)
    if not detect_prefix_arch(prefix):
        wine_bin = winetricks_wine if winetricks_wine else wine_path
        create_prefix(prefix, wine_path=wine_bin, arch=arch)

    wineenv = {
        'WINEARCH': arch
    }
    if winetricks_wine:
        wineenv['WINE'] = winetricks_wine
    else:
        wineenv['WINE'] = wine_path

    if prefix:
        wineenv['WINEPREFIX'] = prefix

    wine_config = config or LutrisConfig(runner_slug='wine')
    disable_runtime = disable_runtime or wine_config.system_config['disable_runtime']
    if use_lutris_runtime(wine_path=wineenv['WINE'], force_disable=disable_runtime):
        if WINE_DIR in wine_path:
            wine_root_path = os.path.dirname(os.path.dirname(wine_path))
        elif WINE_DIR in winetricks_wine:
            wine_root_path = os.path.dirname(os.path.dirname(winetricks_wine))
        else:
            wine_root_path = None
        wineenv['LD_LIBRARY_PATH'] = ':'.join(runtime.get_paths(
            prefer_system_libs=wine_config.system_config['prefer_system_libs'],
            wine_path=wine_root_path
        ))

    if overrides:
        wineenv['WINEDLLOVERRIDES'] = get_overrides_env(overrides)

    wineenv.update(env)

    command = [wine_path]
    if executable:
        command.append(executable)
    command += shlex.split(args)
    if blocking:
        return system.execute(command, env=wineenv, cwd=working_dir)
    thread = LutrisThread(command, runner=wine(), env=wineenv, cwd=working_dir,
                          include_processes=include_processes,
                          exclude_processes=exclude_processes)
    thread.start()
    return thread


def winetricks(app, prefix=None, arch=None, silent=True,
               wine_path=None, config=None, disable_runtime=False):
    """Execute winetricks."""
    winetricks_path = os.path.join(settings.RUNTIME_DIR, 'winetricks/winetricks')
    if not system.path_exists(winetricks_path):
        logger.warning("Could not find local winetricks install, falling back to bundled version")
        winetricks_path = os.path.join(datapath.get(), 'bin/winetricks')
    if wine_path:
        winetricks_wine = wine_path
    else:
        winetricks_wine = wine().get_executable()
    if arch not in ('win32', 'win64'):
        arch = detect_arch(prefix, winetricks_wine)
    args = app
    if str(silent).lower() in ('yes', 'on', 'true'):
        args = "--unattended " + args
    return wineexec(None, prefix=prefix, winetricks_wine=winetricks_wine,
                    wine_path=winetricks_path, arch=arch, args=args,
                    config=config, disable_runtime=disable_runtime)


def winecfg(wine_path=None, prefix=None, arch='win32', config=None):
    """Execute winecfg."""
    if not wine_path:
        logger.debug("winecfg: Reverting to default wine")
        wine_path = wine().get_executable()

    winecfg_path = os.path.join(os.path.dirname(wine_path), "winecfg")
    logger.debug("winecfg: %s", winecfg_path)

    return wineexec(None, prefix=prefix, winetricks_wine=winecfg_path,
                    wine_path=winecfg_path, arch=arch, config=config,
                    include_processes=['winecfg.exe'])


def joycpl(wine_path=None, prefix=None, config=None):
    """Execute Joystick control panel."""
    arch = detect_arch(prefix, wine_path)
    wineexec('control', prefix=prefix,
             wine_path=wine_path, arch=arch, args='joy.cpl')


def eject_disc(wine_path, prefix):
    wineexec('eject', prefix=prefix, wine_path=wine_path, args='-a')


def detect_arch(prefix_path=None, wine_path=None):
    arch = detect_prefix_arch(prefix_path)
    if arch:
        return arch
    if wine_path and os.path.exists(wine_path + '64'):
        return 'win64'
    return 'win32'


def detect_prefix_arch(prefix_path=None):
    """Return the architecture of the prefix found in `prefix_path`.

    If no `prefix_path` given, return the arch of the system's default prefix.
    If no prefix found, return None."""
    if not prefix_path:
        prefix_path = "~/.wine"
    prefix_path = os.path.expanduser(prefix_path)
    registry_path = os.path.join(prefix_path, 'system.reg')
    if not os.path.isdir(prefix_path) or not os.path.isfile(registry_path):
        # No prefix_path exists or invalid prefix
        logger.debug("Prefix not found: %s", prefix_path)
        return None
    with open(registry_path, 'r') as registry:
        for _line_no in range(5):
            line = registry.readline()
            if 'win64' in line:
                return 'win64'
            elif 'win32' in line:
                return 'win32'
    logger.debug("Failed to detect Wine prefix architecture in %s", prefix_path)
    return None


def set_drive_path(prefix, letter, path):
    dosdevices_path = os.path.join(prefix, "dosdevices")
    if not os.path.exists(dosdevices_path):
        raise OSError("Invalid prefix path %s" % prefix)
    drive_path = os.path.join(dosdevices_path, letter + ":")
    if os.path.exists(drive_path):
        os.remove(drive_path)
    logger.debug("Linking %s to %s", drive_path, path)
    os.symlink(path, drive_path)


def use_lutris_runtime(wine_path, force_disable=False):
    """Returns whether to use the Lutris runtime.
    The runtime can be forced to be disabled, otherwise it's disabled
    automatically if Wine is installed system wide.
    """
    if force_disable or runtime.RUNTIME_DISABLED:
        logger.info("Runtime is forced disabled")
        return False
    if WINE_DIR in wine_path:
        logger.debug("%s is provided by Lutris, using runtime")
        return True
    if is_installed_systemwide():
        logger.info("Using system wine version, not using runtime")
        return False
    logger.debug("Using Lutris runtime for wine")
    return True


def is_installed_systemwide():
    """Return whether Wine is installed outside of Lutris"""
    for build in WINE_PATHS.values():
        if system.find_executable(build):
            if (
                    build == 'wine' and
                    os.path.exists('/usr/lib/wine/wine64') and
                    not os.path.exists('/usr/lib/wine/wine')
            ):
                logger.warning("wine32 is missing from system")
                return False
            return True
    return False


def get_wine_versions():
    """Return the list of Wine versions installed"""
    versions = []
=======
>>>>>>> 14411ef2


<<<<<<< HEAD
    if os.path.exists(WINE_DIR):
        dirs = version_sort(os.listdir(WINE_DIR), reverse=True)
        for dirname in dirs:
            if is_version_installed(dirname):
                versions.append(dirname)
    return versions


def get_wine_version_exe(version):
    if not version:
        version = get_default_version()
    if not version:
        raise RuntimeError("Wine is not installed")
    return os.path.join(WINE_DIR, '{}/bin/wine'.format(version))


def is_version_installed(version):
    return os.path.isfile(get_wine_version_exe(version))


def is_esync_limit_set():
    nolimit = subprocess.Popen("ulimit -Hn", shell=True, stdout=subprocess.PIPE).stdout.read()
    nolimit = int(nolimit)
    if nolimit < 1048576:
        return False
    return True


def get_default_version():
    """Return the default version of wine. Prioritize 64bit builds"""
    installed_versions = get_wine_versions()
    wine64_versions = [version for version in installed_versions if '64' in version]
    if wine64_versions:
        return wine64_versions[0]
    if installed_versions:
        return installed_versions[0]


def get_system_wine_version(wine_path="wine"):
    """Return the version of Wine installed on the system."""
    if os.path.exists(wine_path) and os.path.isabs(wine_path):
        wine_stats = os.stat(wine_path)
        if wine_stats.st_size < 2000:
            # This version is a script, ignore it
            return None
    try:
        version = subprocess.check_output([wine_path, "--version"]).decode().strip()
    except OSError:
        return None
    else:
        if version.startswith('wine-'):
            version = version[5:]
        return version


def support_legacy_version(version):
    """Since Lutris 0.3.7, wine version contains architecture and optional
    info. Call this to keep existing games compatible with previous
    configurations."""
    if not version:
        return None
    if version not in ('custom', 'system') and '-' not in version:
        version += '-i386'
    return version


def is_version_esync(version, path):
    command = path + " --version"
    wine_ver = str(subprocess.Popen(command, shell=True, stdout=subprocess.PIPE).stdout.read())
    if wine_ver.lower().find('esync') != -1:
        return True
    if version.lower().find('esync') != -1:
        return True
    return False


def get_real_executable(windows_executable, working_dir=None):
    """Given a Windows executable, return the real program
    capable of launching it along with necessary arguments."""

    exec_name = windows_executable.lower()

    if exec_name.endswith(".msi"):
        return 'msiexec', ['/i', windows_executable], working_dir

    if exec_name.endswith(".bat"):
        if not working_dir or os.path.dirname(windows_executable) == working_dir:
            working_dir = os.path.dirname(windows_executable) or None
            windows_executable = os.path.basename(windows_executable)
        return 'cmd', ['/C', windows_executable], working_dir

    if exec_name.endswith(".lnk"):
        return 'start', ['/unix', windows_executable], working_dir

    return windows_executable, [], working_dir


def display_vulkan_error(option, on_launch):
    if option == vulkan_available.NONE:
        message = "No Vulkan loader was detected."
    if option == vulkan_available.SIXTY_FOUR:
        message = "32-bit Vulkan loader was not detected."
    if option == vulkan_available.THIRTY_TWO:
        message = "64-bit Vulkan loader was not detected."

    if on_launch:
        checkbox_message = "Launch anyway and do not show this message again."
    else:
        checkbox_message = "Enable anyway and do not show this message again."

    setting = 'hide-no-vulkan-warning'
    DontShowAgainDialog(setting,
                        message,
                        secondary_message="Please follow the installation "
                        "procedures as described in\n"
                        "<a href='https://github.com/lutris/lutris/wiki/How-to:-DXVK'>"
                        "How-to:-DXVK (https://github.com/lutris/lutris/wiki/How-to:-DXVK)</a>",
                        checkbox_message=checkbox_message)
    if settings.read_setting(setting) == 'True':
        return True
    return False


def esync_display_limit_warning():
    ErrorDialog("Your limits are not set correctly."
                " Please increase them as described here:"
                " <a href='https://github.com/lutris/lutris/wiki/How-to:-Esync'>"
                "How-to:-Esync (https://github.com/lutris/lutris/wiki/How-to:-Esync)</a>")


def esync_display_version_warning(on_launch):
    setting = 'hide-wine-non-esync-version-warning'
    if on_launch:
        checkbox_message = "Launch anyway and do not show this message again."
    else:
        checkbox_message = "Enable anyway and do not show this message again."

    DontShowAgainDialog(setting,
                        "Incompatible Wine version detected",
                        secondary_message="The wine build you have selected does not seem to support Esync.\n"
                        "Please switch to an esync-capable version.",
                        checkbox_message=checkbox_message)
    if settings.read_setting(setting) == 'True':
        return True
    return False


# pylint: disable=C0103
=======
>>>>>>> 14411ef2
class wine(Runner):
    description = "Runs Windows games"
    human_name = "Wine"
    platforms = ['Windows']
    multiple_versions = True
    game_options = [
        {
            'option': 'exe',
            'type': 'file',
            'label': 'Executable',
            'help': "The game's main EXE file"
        },
        {
            'option': 'args',
            'type': 'string',
            'label': 'Arguments',
            'help': ("Windows command line arguments used when launching "
                     "the game")
        },
        {
            "option": "working_dir",
            "type": "directory_chooser",
            "label": "Working directory",
            'help': ("The location where the game is run from.\n"
                     "By default, Lutris uses the directory of the "
                     "executable.")
        },
        {
            'option': 'prefix',
            'type': 'directory_chooser',
            'label': 'Wine prefix',
            'help': ("The prefix (also named \"bottle\") used by Wine.\n"
                     "It's a directory containing a set of files and "
                     "folders making up a confined Windows environment.")
        },
        {
            'option': 'arch',
            'type': 'choice',
            'label': 'Prefix architecture',
            'choices': [('Auto', 'auto'),
                        ('32-bit', 'win32'),
                        ('64-bit', 'win64')],
            'default': 'auto',
            'help': ("The architecture of the Windows environment.\n"
                     "32-bit is recommended unless running "
                     "a 64-bit only game.")
        }
    ]

    reg_prefix = "HKEY_CURRENT_USER/Software/Wine"
    reg_keys = {
        "RenderTargetLockMode": r"%s/Direct3D" % reg_prefix,
        "Audio": r"%s/Drivers" % reg_prefix,
        "MouseWarpOverride": r"%s/DirectInput" % reg_prefix,
        "OffscreenRenderingMode": r"%s/Direct3D" % reg_prefix,
        "StrictDrawOrdering": r"%s/Direct3D" % reg_prefix,
        "Desktop": "MANAGED",
        "WineDesktop": "MANAGED",
        "ShowCrashDialog": "MANAGED",
        "UseXVidMode": "MANAGED"
    }

    core_processes = (
        'services.exe',
        'winedevice.exe',
        'plugplay.exe',
        'explorer.exe',
        'rpcss.exe',
        'rundll32.exe',
        'wineboot.exe',
    )

    def __init__(self, config=None):
        super(wine, self).__init__(config)
        self.dll_overrides = {}
        self.context_menu_entries = [
            ('wineexec', "Run EXE inside wine prefix", self.run_wineexec),
            ('winecfg', "Wine configuration", self.run_winecfg),
            ('wine-regedit', "Wine registry", self.run_regedit),
            ('winetricks', 'Winetricks', self.run_winetricks),
            ('joycpl', 'Joystick Control Panel', self.run_joycpl),
        ]

        def get_wine_version_choices():
            version_choices = [
                ('Custom (select executable below)', 'custom')
            ]
            labels = {
                'winehq-devel': 'WineHQ devel ({})',
                'winehq-staging': 'WineHQ staging ({})',
                'wine-development': 'Wine Development ({})',
                'system': 'System ({})',
            }
            versions = get_wine_versions()
            for version in versions:
                if version in labels.keys():
                    version_number = get_system_wine_version(WINE_PATHS[version])
                    label = labels[version].format(version_number)
                else:
                    label = version
                version_choices.append((label, version))
            return version_choices

        def get_dxvk_choices():
            version_choices = [
                ('Manual', 'manual'),
                (dxvk.DXVK_LATEST, dxvk.DXVK_LATEST),
            ]
            for version in dxvk.DXVK_PAST_RELEASES:
                version_choices.append((version, version))
            return version_choices

        def esync_limit_callback(config):
            limits_set = is_esync_limit_set()
            wine_path = self.get_path_for_version(config['version'])
            wine_ver = is_version_esync(config['version'], wine_path)

            if not limits_set and not wine_ver:
                esync_display_version_warning(False)
                esync_display_limit_warning()
                return False

            if not limits_set:
                esync_display_limit_warning()
                return False

            if not wine_ver:
                if not esync_display_version_warning(False):
                    return False

            return True

        def dxvk_vulkan_callback(config):
            result = vulkan.vulkan_check()
            if result != vulkan_available.ALL:
                if not display_vulkan_error(result, False):
                    return False
            return True

        self.runner_options = [
            {
                'option': 'version',
                'label': "Wine version",
                'type': 'choice',
                'choices': get_wine_version_choices,
                'default': get_default_version(),
                'help': ("The version of Wine used to launch the game.\n"
                         "Using the last version is generally recommended, "
                         "but some games work better on older versions.")
            },
            {
                'option': 'custom_wine_path',
                'label': "Custom Wine executable",
                'type': 'file',
                'help': ('The Wine executable to be used if you have '
                         'selected "Custom" as the Wine version.')
            },
            {
                'option': 'dxvk',
                'label': 'Enable DXVK',
                'type': 'extended_bool',
                'help': 'Use DXVK to translate DirectX 11 calls to Vulkan',
                'callback': dxvk_vulkan_callback,
                'callback_on': True,
                'active': True
            },
            {
                'option': 'dxvk_version',
                'label': 'DXVK version',
                'type': 'choice_with_entry',
                'choices': get_dxvk_choices,
                'default': dxvk.DXVK_LATEST
            },
            {
                'option': 'esync',
                'label': 'Enable Esync',
                'type': 'extended_bool',
                'help': 'Enable eventfd-based synchronization (esync)',
                'callback': esync_limit_callback,
                'callback_on': True,
                'active': True
            },
            {
                'option': 'x360ce-path',
                'label': "Path to the game's executable, for x360ce support",
                'type': 'directory_chooser',
                'help': "Locate the path for the game's executable for x360 support"
            },
            {
                'option': 'x360ce-dinput',
                'label': 'x360ce dinput 8 mode',
                'type': 'bool',
                'default': False,
                'help': "Configure x360ce with dinput8.dll, required for some games"
            },
            {
                'option': 'x360ce-xinput9',
                'label': 'x360ce xinput 9.1.0 mode',
                'type': 'bool',
                'default': False,
                'help': "Configure x360ce with xinput9_1_0.dll, required for some newer games"
            },
            {
                'option': 'dumbxinputemu',
                'label': 'Use Dumb xinput Emulator (experimental)',
                'type': 'bool',
                'default': False,
                'help': "Use the dlls from kozec/dumbxinputemu"
            },
            {
                'option': 'xinput-arch',
                'label': 'Xinput architecture',
                'type': 'choice',
                'choices': [('Same as wine prefix', ''),
                            ('32 bit', 'win32'),
                            ('64 bit', 'win64')],
                'default': ''
            },
            {
                'option': 'Desktop',
                'label': 'Windowed (virtual desktop)',
                'type': 'bool',
                'default': False,
                'help': ("Run the whole Windows desktop in a window.\n"
                         "Otherwise, run it fullscreen.\n"
                         "This corresponds to Wine's Virtual Desktop option.")
            },
            {
                'option': 'WineDesktop',
                'label': 'Virtual desktop resolution',
                'type': 'choice_with_entry',
                'choices': display.get_unique_resolutions,
                'help': "The size of the virtual desktop in pixels."
            },
            {
                'option': 'MouseWarpOverride',
                'label': 'Mouse Warp Override',
                'type': 'choice',
                'choices': [('Enable', 'enable'),
                            ('Disable', 'disable'),
                            ('Force', 'force')],
                'default': 'enable',
                'advanced': True,
                'help': (
                    "Override the default mouse pointer warping behavior\n"
                    "<b>Enable</b>: (Wine default) warp the pointer when the "
                    "mouse is exclusively acquired \n"
                    "<b>Disable</b>: never warp the mouse pointer \n"
                    "<b>Force</b>: always warp the pointer"
                )
            },
            {
                'option': 'OffscreenRenderingMode',
                'label': 'Offscreen Rendering Mode',
                'type': 'choice',
                'choices': [('FBO', 'fbo'),
                            ('BackBuffer', 'backbuffer')],
                'default': 'fbo',
                'advanced': True,
                'help': ("Select the offscreen rendering implementation.\n"
                         "<b>FBO</b>: (Wine default) Use framebuffer objects "
                         "for offscreen rendering \n"
                         "<b>Backbuffer</b>: Render offscreen render targets "
                         "in the backbuffer.")
            },
            {
                'option': 'StrictDrawOrdering',
                'label': "Strict Draw Ordering",
                'type': 'choice',
                'choices': [('Enabled', 'enabled'),
                            ('Disabled', 'disabled')],
                'default': 'disabled',
                'advanced': True,
                'help': (
                    "This option ensures any pending drawing operations are "
                    "submitted to the driver, but at a significant performance "
                    "cost. Set to \"enabled\" to enable. This setting is deprecated "
                    "since wine-2.6 and will likely be removed after wine-3.0. "
                    "Use \"csmt\" instead."
                )
            },
            {
                'option': 'UseGLSL',
                'label': "Use GLSL",
                'type': 'choice',
                'choices': [('Enabled', 'enabled'),
                            ('Disabled', 'disabled')],
                'default': 'enabled',
                'advanced': True,
                'help': (
                    "When set to \"disabled\", this disables the use of GLSL for shaders. "
                    "In general disabling GLSL is not recommended, "
                    "only use this for debugging purposes."
                )
            },
            {
                'option': 'RenderTargetLockMode',
                'label': 'Render Target Lock Mode',
                'type': 'choice',
                'choices': [('Disabled', 'disabled'),
                            ('ReadTex', 'readtex'),
                            ('ReadDraw', 'readdraw')],
                'default': 'readtex',
                'advanced': True,
                'help': (
                    "Select which mode is used for onscreen render targets:\n"
                    "<b>Disabled</b>: Disables render target locking \n"
                    "<b>ReadTex</b>: (Wine default) Reads by glReadPixels, "
                    "writes by drawing a textured quad \n"
                    "<b>ReadDraw</b>: Uses glReadPixels for reading and "
                    "writing"
                )
            },
            {
                'option': 'UseXVidMode',
                'label': 'Use XVidMode to switch resolutions',
                'type': 'bool',
                'default': False,
                'advanced': True,
                'help': (
                    'Set this to "Y" to allow wine switch the resolution using XVidMode extension.'
                )
            },
            {
                'option': 'Audio',
                'label': 'Audio driver',
                'type': 'choice',
                'choices': [('Auto', 'auto'),
                            ('ALSA', 'alsa'),
                            ('PulseAudio', 'pulse'),
                            ('OSS', 'oss')],
                'default': 'auto',
                'help': ("Which audio backend to use.\n"
                         "By default, Wine automatically picks the right one "
                         "for your system.")
            },
            {
                'option': 'ShowCrashDialog',
                'label': 'Show crash dialogs',
                'type': 'bool',
                'default': False
            },
            {
                'option': 'show_debug',
                'label': 'Output debugging info',
                'type': 'choice',
                'choices': [('Disabled', '-all'),
                            ('Enabled', ''),
                            ('Show FPS', '+fps'),
                            ('Full (CAUTION: Will cause MASSIVE slowdown)', '+all')],
                'default': '-all',
                'advanced': True,
                'help': ("Output debugging information in the game log "
                         "(might affect performance)")
            },
            {
                'option': 'overrides',
                'type': 'mapping',
                'label': 'DLL overrides',
                'advanced': True,
                'help': "Sets WINEDLLOVERRIDES when launching the game."
            },
            {
                'option': 'autoconf_joypad',
                'type': 'bool',
                'label': 'Autoconfigure joypads',
                'advanced': True,
                'default': True,
                'help': ('Automatically disables one of Wine\'s detected joypad '
                         'to avoid having 2 controllers detected')
            },
            {
                'option': 'sandbox',
                'type': 'bool',
                'label': 'Create a sandbox for wine folders',
                'default': True,
                'help': ("Do not use $HOME for desktop integration folders.\n"
                         "By default, it use the directories in the confined "
                         "Windows environment.")
            },
            {
                'option': 'sandbox_dir',
                'type': 'directory_chooser',
                'label': 'Sandbox directory',
                'help': "Custom directory for desktop integration folders."
            }
        ]

    @property
    def prefix_path(self):
        prefix_path = self.game_config.get('prefix', '')
        if not prefix_path:
            prefix_path = os.environ.get('WINEPREFIX', '')
        return os.path.expanduser(prefix_path)

    @property
    def game_exe(self):
        """Return the game's executable's path."""
        exe = self.game_config.get('exe') or ''
        if exe and os.path.isabs(exe):
            return exe
        return os.path.join(self.game_path, exe)

    @property
    def working_dir(self):
        """Return the working directory to use when running the game."""
        option = self.game_config.get('working_dir')
        if option:
            return option
        if self.game_exe:
            return os.path.dirname(self.game_exe)
        return super(wine, self).working_dir

    @property
    def wine_arch(self):
        """Return the wine architecture.

        Get it from the config or detect it from the prefix"""
        arch = self.game_config.get('arch') or 'auto'
        if arch not in ('win32', 'win64'):
            arch = detect_arch(self.prefix_path, self.get_executable())
        return arch

    def get_version(self, use_default=True):
        """Return the Wine version to use. use_default can be set to false to
        force the installation of a specific wine version"""
        runner_version = self.runner_config.get('version')
        runner_version = support_legacy_version(runner_version)
        if runner_version:
            return runner_version
        if use_default:
            return get_default_version()

    def get_path_for_version(self, version):
        if version in WINE_PATHS.keys():
            return system.find_executable(WINE_PATHS[version])
        if 'Proton' in version:
            return os.path.join(PROTON_PATH, version, 'dist/bin/wine')
        if version == 'custom':
            return self.runner_config.get('custom_wine_path', '')
        return os.path.join(WINE_DIR, version, 'bin/wine')

    def get_executable(self, version=None, fallback=True):
        """Return the path to the Wine executable.
        A specific version can be specified if needed.
        """
        if version is None:
            version = self.get_version()
        if not version:
            return

        wine_path = self.get_path_for_version(version)
        if os.path.exists(wine_path):
            return wine_path

        if fallback:
            # Fallback to default version
            default_version = get_default_version()
            wine_path = self.get_path_for_version(default_version)
            if wine_path:
                # Update the version in the config
                if version == self.runner_config.get('version'):
                    self.runner_config['version'] = default_version
                    # TODO: runner_config is a dict so we have to instanciate a
                    # LutrisConfig object to save it.
                    # XXX: The version key could be either in the game specific
                    # config or the runner specific config. We need to know
                    # which one to get the correct LutrisConfig object.
            return wine_path

    def is_installed(self, version=None, fallback=True, min_version=None):
        """Check if Wine is installed.
        If no version is passed, checks if any version of wine is available
        """
        if not version:
            wine_versions = get_wine_versions()
            if min_version:
                min_version_list, _, _ = parse_version(min_version)
                for version in wine_versions:
                    version_list, _, _ = parse_version(version)
                    if version_list > min_version_list:
                        return True
                logger.warning("Wine %s or higher not found", min_version)
            return bool(wine_versions)
        return system.path_exists(self.get_executable(version, fallback))

    @classmethod
    def msi_exec(cls, msi_file, quiet=False, prefix=None, wine_path=None,
                 working_dir=None, blocking=False):
        msi_args = "/i %s" % msi_file
        if quiet:
            msi_args += " /q"
        return wineexec("msiexec", args=msi_args, prefix=prefix,
                        wine_path=wine_path, working_dir=working_dir, blocking=blocking)

    def run_wineexec(self, *args):
        dlg = FileDialog("Select an EXE or MSI file", default_path=self.game_path)
        filename = dlg.filename
        if not filename:
            return
        self.prelaunch()
        wineexec(filename, wine_path=self.get_executable(), prefix=self.prefix_path, config=self)

    def run_winecfg(self, *args):
        self.prelaunch()
        winecfg(wine_path=self.get_executable(), prefix=self.prefix_path,
                arch=self.wine_arch, config=self)

    def run_regedit(self, *args):
        self.prelaunch()
        wineexec("regedit", wine_path=self.get_executable(), prefix=self.prefix_path, config=self)

    def run_winetricks(self, *args):
        self.prelaunch()
        winetricks('', prefix=self.prefix_path, wine_path=self.get_executable(), config=self)

    def run_joycpl(self, *args):
        self.prelaunch()
        joycpl(prefix=self.prefix_path, wine_path=self.get_executable(), config=self)

    def set_regedit_keys(self):
        """Reset regedit keys according to config."""
        prefix = self.prefix_path
        prefix_manager = WinePrefixManager(prefix)
        # Those options are directly changed with the prefix manager and skip
        # any calls to regedit.
        managed_keys = {
            'ShowCrashDialog': prefix_manager.set_crash_dialogs,
            'UseXVidMode': prefix_manager.use_xvid_mode,
            'Desktop': prefix_manager.set_virtual_desktop,
            'WineDesktop': prefix_manager.set_desktop_size
        }

        for key, path in self.reg_keys.items():
            value = self.runner_config.get(key) or 'auto'
            if not value or value == 'auto' and key not in managed_keys.keys():
                prefix_manager.clear_registry_key(path)
            elif key in self.runner_config:
                if key in managed_keys.keys():
                    # Do not pass fallback 'auto' value to managed keys
                    if value == 'auto':
                        value = None
                    managed_keys[key](value)
                    continue
                prefix_manager.set_registry_key(path, key, value)

    def toggle_dxvk(self, enable, version=None):
        dxvk_manager = dxvk.DXVKManager(self.prefix_path, arch=self.wine_arch, version=version)

        # manual version only sets the dlls to native
        if version.lower() != 'manual':
            if enable:
                if not dxvk_manager.is_available():
                    dxvk_manager.download()
                dxvk_manager.enable()
            else:
                dxvk_manager.disable()

        if enable:
            for dll in dxvk_manager.dxvk_dlls:
                self.dll_overrides[dll] = 'n'

    def prelaunch(self):
        if not os.path.exists(os.path.join(self.prefix_path, 'user.reg')):
            create_prefix(self.prefix_path, arch=self.wine_arch)
        prefix_manager = WinePrefixManager(self.prefix_path)
        if self.runner_config.get('autoconf_joypad', True):
            prefix_manager.configure_joypads()
        self.sandbox(prefix_manager)
        self.set_regedit_keys()
        self.setup_x360ce(self.runner_config.get('x360ce-path'))
        self.toggle_dxvk(
            bool(self.runner_config.get('dxvk')),
            version=self.runner_config.get('dxvk_version')
        )
        return True

    def get_dll_overrides(self):
        overrides = self.runner_config.get('overrides') or {}
        overrides.update(self.dll_overrides)
        return overrides

    def get_env(self, os_env=True):
        """Return environment variables used by the game"""
        # Always false to runner.get_env, the default value
        # of os_env is inverted in the wine class,
        # the OS env is read later.
        env = super(wine, self).get_env(False)
        if os_env:
            env.update(os.environ.copy())
        env['WINEDEBUG'] = self.runner_config.get('show_debug', '-all')
        env['WINEARCH'] = self.wine_arch
        env['WINE'] = self.get_executable()
        if self.prefix_path:
            env['WINEPREFIX'] = self.prefix_path

        if not ("WINEESYNC" in env and env["WINEESYNC"] == "1"):
            env["WINEESYNC"] = "1" if self.runner_config.get('esync') else "0"

        overrides = self.get_dll_overrides()
        if overrides:
            env['WINEDLLOVERRIDES'] = get_overrides_env(overrides)
        return env

    def get_runtime_env(self):
        """Return runtime environment variables with path to wine for Lutris builds"""
        wine_path = self.get_executable()
        if WINE_DIR in wine_path:
            wine_root = os.path.dirname(os.path.dirname(wine_path))
        else:
            wine_root = None
        return runtime.get_env(
            self.system_config.get('prefer_system_libs', True),
            wine_path=wine_root
        )

    def get_pids(self, wine_path=None):
        """Return a list of pids of processes using the current wine exe."""
        if wine_path:
            exe = wine_path
        else:
            exe = self.get_executable()
        if not exe.startswith('/'):
            exe = system.find_executable(exe)
        pids = system.get_pids_using_file(exe)
        if self.wine_arch == 'win64' and os.path.basename(exe) == 'wine':
            pids = pids | system.get_pids_using_file(exe + '64')

        # Add wineserver PIDs to the mix (at least one occurence of fuser not
        # picking the games's PID from wine/wine64 but from wineserver for some
        # unknown reason.
        pids = pids | system.get_pids_using_file(os.path.join(os.path.dirname(exe), 'wineserver'))
        return pids

    def setup_x360ce(self, x360ce_path):
        if not x360ce_path:
            return
        x360ce_path = os.path.expanduser(x360ce_path)
        if not os.path.isdir(x360ce_path):
            logger.error("%s is not a valid path for x360ce", x360ce_path)
            return
        mode = 'dumbxinputemu' if self.runner_config.get('dumbxinputemu') else 'x360ce'
        dll_files = ['xinput1_3.dll']
        if self.runner_config.get('x360ce-xinput9'):
            dll_files.append('xinput9_1_0.dll')

        for dll_file in dll_files:
            xinput_dest_path = os.path.join(x360ce_path, dll_file)
            xinput_arch = self.runner_config.get('xinput-arch') or self.wine_arch
            dll_path = os.path.join(datapath.get(), 'controllers/{}-{}'.format(mode, xinput_arch))
            if not os.path.exists(xinput_dest_path):
                source_file = dll_file if mode == 'dumbxinputemu' else 'xinput1_3.dll'
                shutil.copyfile(os.path.join(dll_path, source_file), xinput_dest_path)

        if mode == 'x360ce':
            if self.runner_config.get('x360ce-dinput'):
                dinput8_path = os.path.join(dll_path, 'dinput8.dll')
                dinput8_dest_path = os.path.join(x360ce_path, 'dinput8.dll')
                shutil.copyfile(dinput8_path, dinput8_dest_path)

            x360ce_config = X360ce()
            x360ce_config.populate_controllers()
            x360ce_config.write(os.path.join(x360ce_path, 'x360ce.ini'))

        # X360 DLL handling
        self.dll_overrides['xinput1_3'] = 'native'
        if self.runner_config.get('x360ce-xinput9'):
            self.dll_overrides['xinput9_1_0'] = 'native'
        if self.runner_config.get('x360ce-dinput'):
            self.dll_overrides['dinput8'] = 'native'

    def sandbox(self, wine_prefix):
        if self.runner_config.get('sandbox', True):
            wine_prefix.desktop_integration(
                desktop_dir=self.runner_config.get('sandbox_dir')
            )

    def play(self):
        game_exe = self.game_exe
        arguments = self.game_config.get('args', '')
        using_dxvk = self.runner_config.get('dxvk')

        if using_dxvk:
            result = vulkan.vulkan_check()
            if result != vulkan_available.ALL:
                if not display_vulkan_error(result, True):
                    return {'error': 'VULKAN_NOT_FOUND'}

        if not os.path.exists(game_exe):
            return {'error': 'FILE_NOT_FOUND', 'file': game_exe}

<<<<<<< HEAD
        launch_info = {'env':  self.get_env(os_env=False)}

        if 'WINEESYNC' in launch_info['env']:
            if launch_info['env']['WINEESYNC'] == "1":
                limit_set = is_esync_limit_set()
                wine_ver = is_version_esync(self.runner_config['version'], self.get_executable())

                if not limit_set and not wine_ver:
                    esync_display_version_warning(True)
                    esync_display_limit_warning()
                    return {'error': 'ESYNC_LIMIT_NOT_SET'}
                elif not is_esync_limit_set():
                    esync_display_limit_warning()
                    return {'error': 'ESYNC_LIMIT_NOT_SET'}
                elif not wine_ver:
                    if not esync_display_version_warning(True):
                        return {'error': 'NON_ESYNC_WINE_VERSION'}
=======
        launch_info = {
            'env': self.get_env(os_env=False)
        }

        if 'WINEESYNC' in launch_info['env'].get('WINEESYNC') == "1":
            limit_set = is_esync_limit_set()
            wine_ver = is_version_esync(self.runner_config['version'], self.get_executable())

            if not limit_set and not wine_ver:
                esync_display_version_warning(True)
                esync_display_limit_warning()
                return {'error': 'ESYNC_LIMIT_NOT_SET'}
            if not is_esync_limit_set():
                esync_display_limit_warning()
                return {'error': 'ESYNC_LIMIT_NOT_SET'}
            if not wine_ver:
                if not esync_display_version_warning(True):
                    return {'error': 'NON_ESYNC_WINE_VERSION'}
>>>>>>> 14411ef2

        command = [self.get_executable()]

        game_exe, args, _working_dir = get_real_executable(game_exe, self.working_dir)
        command.append(game_exe)
        if args:
            command = command + args

        if arguments:
            for arg in shlex.split(arguments):
                command.append(arg)
        launch_info['command'] = command
        return launch_info

    def stop(self):
        """The kill command runs wineserver -k."""
        winekill(self.prefix_path,
                 arch=self.wine_arch,
                 wine_path=self.get_executable(),
                 env=self.get_env(),
                 initial_pids=self.get_pids())
        return True

    @staticmethod
    def parse_wine_path(path, prefix_path=None):
        """Take a Windows path, return the corresponding Linux path."""
        if not prefix_path:
            prefix_path = os.path.expanduser("~/.wine")

        path = path.replace("\\\\", "/").replace('\\', '/')

        if path[1] == ':':  # absolute path
            drive = os.path.join(prefix_path, 'dosdevices', path[:2].lower())
            if os.path.islink(drive):  # Try to resolve the path
                drive = os.readlink(drive)
            return os.path.join(drive, path[3:])

        if path[0] == '/':  # drive-relative path. C is as good a guess as any..
            return os.path.join(prefix_path, 'drive_c', path[1:])

        # Relative path
        return path<|MERGE_RESOLUTION|>--- conflicted
+++ resolved
@@ -44,552 +44,8 @@
 )
 
 MIN_SAFE_VERSION = '3.0'  # Wine installers must run with at least this version
-<<<<<<< HEAD
-WINE_PATHS = {
-    'winehq-devel': '/opt/wine-devel/bin/wine',
-    'winehq-staging': '/opt/wine-staging/bin/wine',
-    'wine-development': '/usr/lib/wine-development/wine',
-    'system': 'wine',
-}
-
-
-def set_regedit(path, key, value='', type='REG_SZ', wine_path=None,
-                prefix=None, arch='win32'):
-    """Add keys to the windows registry.
-
-    Path is something like HKEY_CURRENT_USER\Software\Wine\Direct3D
-    """
-    formatted_value = {
-        'REG_SZ': '"%s"' % value,
-        'REG_DWORD': 'dword:' + value,
-        'REG_BINARY': 'hex:' + value.replace(' ', ','),
-        'REG_MULTI_SZ': 'hex(2):' + value,
-        'REG_EXPAND_SZ': 'hex(7):' + value,
-    }
-    # Make temporary reg file
-    reg_path = os.path.join(settings.CACHE_DIR, 'winekeys.reg')
-    with open(reg_path, "w") as reg_file:
-        reg_file.write(
-            'REGEDIT4\n\n[%s]\n"%s"=%s\n' % (path, key, formatted_value[type])
-        )
-    logger.debug("Setting [%s]:%s=%s", path, key, formatted_value[type])
-    set_regedit_file(reg_path, wine_path=wine_path, prefix=prefix, arch=arch)
-    os.remove(reg_path)
-
-
-def get_overrides_env(overrides):
-    """
-    Output a string of dll overrides usable with WINEDLLOVERRIDES
-    See: https://wiki.winehq.org/Wine_User%27s_Guide#WINEDLLOVERRIDES.3DDLL_Overrides
-    """
-    if not overrides:
-        return ''
-    override_buckets = OrderedDict([
-        ('n,b', []),
-        ('b,n', []),
-        ('b', []),
-        ('n', []),
-        ('d', []),
-        ('', [])
-    ])
-    for dll, value in overrides.items():
-        if not value:
-            value = ''
-        value = value.replace(' ', '')
-        value = value.replace('builtin', 'b')
-        value = value.replace('native', 'n')
-        value = value.replace('disabled', '')
-        try:
-            override_buckets[value].append(dll)
-        except KeyError:
-            logger.error('Invalid override value %s', value)
-            continue
-
-    override_strings = []
-    for value, dlls in override_buckets.items():
-        if not dlls:
-            continue
-        override_strings.append("{}={}".format(','.join(sorted(dlls)), value))
-    return ';'.join(override_strings)
-
-
-def set_regedit_file(filename, wine_path=None, prefix=None, arch='win32'):
-    """Apply a regedit file to the Windows registry."""
-    if arch == 'win64' and wine_path and os.path.exists(wine_path + '64'):
-        # Use wine64 by default if set to a 64bit prefix. Using regular wine
-        # will prevent some registry keys from being created. Most likely to be
-        # a bug in Wine. see: https://github.com/lutris/lutris/issues/804
-        wine_path = wine_path + '64'
-
-    wineexec('regedit',
-             args="/S '%s'" % filename,
-             wine_path=wine_path,
-             prefix=prefix,
-             arch=arch,
-             blocking=True)
-
-
-def delete_registry_key(key, wine_path=None, prefix=None, arch='win32'):
-    wineexec('regedit', args='/S /D "%s"' % key, wine_path=wine_path,
-             prefix=prefix, arch=arch, blocking=True)
-
-
-def create_prefix(prefix, wine_path=None, arch='win32', overrides={},
-                  install_gecko=None, install_mono=None):
-    """Create a new Wine prefix."""
-    logger.debug("Creating a %s prefix in %s", arch, prefix)
-
-    # Avoid issue of 64bit Wine refusing to create win32 prefix
-    # over an existing empty folder.
-    if os.path.isdir(prefix) and not os.listdir(prefix):
-        os.rmdir(prefix)
-
-    if not wine_path:
-        wine_path = wine().get_executable()
-    if not wine_path:
-        logger.error("Wine not found, can't create prefix")
-        return
-    wineboot_path = os.path.join(os.path.dirname(wine_path), 'wineboot')
-    if not system.path_exists(wineboot_path):
-        logger.error("No wineboot executable found in %s, "
-                     "your wine installation is most likely broken", wine_path)
-        return
-
-    if install_gecko == 'False':
-        overrides['mshtml'] = 'disabled'
-    if install_mono == 'False':
-        overrides['mscoree'] = 'disabled'
-
-    wineenv = {
-        'WINEARCH': arch,
-        'WINEPREFIX': prefix,
-        'WINEDLLOVERRIDES': get_overrides_env(overrides)
-    }
-
-    system.execute([wineboot_path], env=wineenv)
-    for _ in range(20):
-        time.sleep(.25)
-        if os.path.exists(os.path.join(prefix, 'user.reg')):
-            break
-    if not os.path.exists(os.path.join(prefix, 'user.reg')):
-        logger.error('No user.reg found after prefix creation. '
-                     'Prefix might not be valid')
-        return
-    logger.info('%s Prefix created in %s', arch, prefix)
-    prefix_manager = WinePrefixManager(prefix)
-    prefix_manager.setup_defaults()
-
-
-def winekill(prefix, arch='win32', wine_path=None, env=None, initial_pids=None):
-    """Kill processes in Wine prefix."""
-
-    initial_pids = initial_pids or []
-
-    if not wine_path:
-        wine_path = wine().get_executable()
-    wine_root = os.path.dirname(wine_path)
-    if not env:
-        env = {
-            'WINEARCH': arch,
-            'WINEPREFIX': prefix
-        }
-    command = [os.path.join(wine_root, "wineserver"), "-k"]
-
-    logger.debug("Killing all wine processes: %s", command)
-    logger.debug("\tWine prefix: %s", prefix)
-    logger.debug("\tWine arch: %s", arch)
-    if initial_pids:
-        logger.debug("\tInitial pids: %s", initial_pids)
-
-    system.execute(command, env=env, quiet=True)
-
-    logger.debug("Waiting for wine processes to terminate")
-    # Wineserver needs time to terminate processes
-    num_cycles = 0
-    while True:
-        num_cycles += 1
-        running_processes = [
-            pid for pid in initial_pids
-            if os.path.exists("/proc/%s" % pid)
-        ]
-
-        if not running_processes:
-            break
-        if num_cycles > 20:
-            logger.warning("Some wine processes are still running: %s",
-                           ', '.join(running_processes))
-            break
-        time.sleep(0.1)
-
-
-def wineexec(executable, args="", wine_path=None, prefix=None, arch=None,
-             working_dir=None, winetricks_wine='', blocking=False,
-             config=None, include_processes=[], exclude_processes=[],
-             disable_runtime=False, env={}, overrides=None):
-    """
-    Execute a Wine command.
-
-    Args:
-        executable (str): wine program to run, pass None to run wine itself
-        args (str): program arguments
-        wine_path (str): path to the wine version to use
-        prefix (str): path to the wine prefix to use
-        arch (str): wine architecture of the prefix
-        working_dir (str): path to the working dir for the process
-        winetricks_wine (str): path to the wine version used by winetricks
-        blocking (bool): if true, do not run the process in a thread
-        config (LutrisConfig): LutrisConfig object for the process context
-        watch (list): list of process names to monitor (even when in a ignore list)
-
-    Returns:
-        Process results if the process is running in blocking mode or
-        LutrisThread instance otherwise.
-    """
-    executable = str(executable) if executable else ''
-    if not wine_path:
-        wine_path = wine().get_executable()
-    if not wine_path:
-        raise RuntimeError("Wine is not installed")
-
-    if not working_dir:
-        if os.path.isfile(executable):
-            working_dir = os.path.dirname(executable)
-
-    executable, _args, working_dir = get_real_executable(executable, working_dir)
-    if _args:
-        args = '{} "{}"'.format(_args[0], _args[1])
-
-    # Create prefix if necessary
-    if arch not in ('win32', 'win64'):
-        arch = detect_arch(prefix, wine_path)
-    if not detect_prefix_arch(prefix):
-        wine_bin = winetricks_wine if winetricks_wine else wine_path
-        create_prefix(prefix, wine_path=wine_bin, arch=arch)
-
-    wineenv = {
-        'WINEARCH': arch
-    }
-    if winetricks_wine:
-        wineenv['WINE'] = winetricks_wine
-    else:
-        wineenv['WINE'] = wine_path
-
-    if prefix:
-        wineenv['WINEPREFIX'] = prefix
-
-    wine_config = config or LutrisConfig(runner_slug='wine')
-    disable_runtime = disable_runtime or wine_config.system_config['disable_runtime']
-    if use_lutris_runtime(wine_path=wineenv['WINE'], force_disable=disable_runtime):
-        if WINE_DIR in wine_path:
-            wine_root_path = os.path.dirname(os.path.dirname(wine_path))
-        elif WINE_DIR in winetricks_wine:
-            wine_root_path = os.path.dirname(os.path.dirname(winetricks_wine))
-        else:
-            wine_root_path = None
-        wineenv['LD_LIBRARY_PATH'] = ':'.join(runtime.get_paths(
-            prefer_system_libs=wine_config.system_config['prefer_system_libs'],
-            wine_path=wine_root_path
-        ))
-
-    if overrides:
-        wineenv['WINEDLLOVERRIDES'] = get_overrides_env(overrides)
-
-    wineenv.update(env)
-
-    command = [wine_path]
-    if executable:
-        command.append(executable)
-    command += shlex.split(args)
-    if blocking:
-        return system.execute(command, env=wineenv, cwd=working_dir)
-    thread = LutrisThread(command, runner=wine(), env=wineenv, cwd=working_dir,
-                          include_processes=include_processes,
-                          exclude_processes=exclude_processes)
-    thread.start()
-    return thread
-
-
-def winetricks(app, prefix=None, arch=None, silent=True,
-               wine_path=None, config=None, disable_runtime=False):
-    """Execute winetricks."""
-    winetricks_path = os.path.join(settings.RUNTIME_DIR, 'winetricks/winetricks')
-    if not system.path_exists(winetricks_path):
-        logger.warning("Could not find local winetricks install, falling back to bundled version")
-        winetricks_path = os.path.join(datapath.get(), 'bin/winetricks')
-    if wine_path:
-        winetricks_wine = wine_path
-    else:
-        winetricks_wine = wine().get_executable()
-    if arch not in ('win32', 'win64'):
-        arch = detect_arch(prefix, winetricks_wine)
-    args = app
-    if str(silent).lower() in ('yes', 'on', 'true'):
-        args = "--unattended " + args
-    return wineexec(None, prefix=prefix, winetricks_wine=winetricks_wine,
-                    wine_path=winetricks_path, arch=arch, args=args,
-                    config=config, disable_runtime=disable_runtime)
-
-
-def winecfg(wine_path=None, prefix=None, arch='win32', config=None):
-    """Execute winecfg."""
-    if not wine_path:
-        logger.debug("winecfg: Reverting to default wine")
-        wine_path = wine().get_executable()
-
-    winecfg_path = os.path.join(os.path.dirname(wine_path), "winecfg")
-    logger.debug("winecfg: %s", winecfg_path)
-
-    return wineexec(None, prefix=prefix, winetricks_wine=winecfg_path,
-                    wine_path=winecfg_path, arch=arch, config=config,
-                    include_processes=['winecfg.exe'])
-
-
-def joycpl(wine_path=None, prefix=None, config=None):
-    """Execute Joystick control panel."""
-    arch = detect_arch(prefix, wine_path)
-    wineexec('control', prefix=prefix,
-             wine_path=wine_path, arch=arch, args='joy.cpl')
-
-
-def eject_disc(wine_path, prefix):
-    wineexec('eject', prefix=prefix, wine_path=wine_path, args='-a')
-
-
-def detect_arch(prefix_path=None, wine_path=None):
-    arch = detect_prefix_arch(prefix_path)
-    if arch:
-        return arch
-    if wine_path and os.path.exists(wine_path + '64'):
-        return 'win64'
-    return 'win32'
-
-
-def detect_prefix_arch(prefix_path=None):
-    """Return the architecture of the prefix found in `prefix_path`.
-
-    If no `prefix_path` given, return the arch of the system's default prefix.
-    If no prefix found, return None."""
-    if not prefix_path:
-        prefix_path = "~/.wine"
-    prefix_path = os.path.expanduser(prefix_path)
-    registry_path = os.path.join(prefix_path, 'system.reg')
-    if not os.path.isdir(prefix_path) or not os.path.isfile(registry_path):
-        # No prefix_path exists or invalid prefix
-        logger.debug("Prefix not found: %s", prefix_path)
-        return None
-    with open(registry_path, 'r') as registry:
-        for _line_no in range(5):
-            line = registry.readline()
-            if 'win64' in line:
-                return 'win64'
-            elif 'win32' in line:
-                return 'win32'
-    logger.debug("Failed to detect Wine prefix architecture in %s", prefix_path)
-    return None
-
-
-def set_drive_path(prefix, letter, path):
-    dosdevices_path = os.path.join(prefix, "dosdevices")
-    if not os.path.exists(dosdevices_path):
-        raise OSError("Invalid prefix path %s" % prefix)
-    drive_path = os.path.join(dosdevices_path, letter + ":")
-    if os.path.exists(drive_path):
-        os.remove(drive_path)
-    logger.debug("Linking %s to %s", drive_path, path)
-    os.symlink(path, drive_path)
-
-
-def use_lutris_runtime(wine_path, force_disable=False):
-    """Returns whether to use the Lutris runtime.
-    The runtime can be forced to be disabled, otherwise it's disabled
-    automatically if Wine is installed system wide.
-    """
-    if force_disable or runtime.RUNTIME_DISABLED:
-        logger.info("Runtime is forced disabled")
-        return False
-    if WINE_DIR in wine_path:
-        logger.debug("%s is provided by Lutris, using runtime")
-        return True
-    if is_installed_systemwide():
-        logger.info("Using system wine version, not using runtime")
-        return False
-    logger.debug("Using Lutris runtime for wine")
-    return True
-
-
-def is_installed_systemwide():
-    """Return whether Wine is installed outside of Lutris"""
-    for build in WINE_PATHS.values():
-        if system.find_executable(build):
-            if (
-                    build == 'wine' and
-                    os.path.exists('/usr/lib/wine/wine64') and
-                    not os.path.exists('/usr/lib/wine/wine')
-            ):
-                logger.warning("wine32 is missing from system")
-                return False
-            return True
-    return False
-
-
-def get_wine_versions():
-    """Return the list of Wine versions installed"""
-    versions = []
-=======
->>>>>>> 14411ef2
-
-
-<<<<<<< HEAD
-    if os.path.exists(WINE_DIR):
-        dirs = version_sort(os.listdir(WINE_DIR), reverse=True)
-        for dirname in dirs:
-            if is_version_installed(dirname):
-                versions.append(dirname)
-    return versions
-
-
-def get_wine_version_exe(version):
-    if not version:
-        version = get_default_version()
-    if not version:
-        raise RuntimeError("Wine is not installed")
-    return os.path.join(WINE_DIR, '{}/bin/wine'.format(version))
-
-
-def is_version_installed(version):
-    return os.path.isfile(get_wine_version_exe(version))
-
-
-def is_esync_limit_set():
-    nolimit = subprocess.Popen("ulimit -Hn", shell=True, stdout=subprocess.PIPE).stdout.read()
-    nolimit = int(nolimit)
-    if nolimit < 1048576:
-        return False
-    return True
-
-
-def get_default_version():
-    """Return the default version of wine. Prioritize 64bit builds"""
-    installed_versions = get_wine_versions()
-    wine64_versions = [version for version in installed_versions if '64' in version]
-    if wine64_versions:
-        return wine64_versions[0]
-    if installed_versions:
-        return installed_versions[0]
-
-
-def get_system_wine_version(wine_path="wine"):
-    """Return the version of Wine installed on the system."""
-    if os.path.exists(wine_path) and os.path.isabs(wine_path):
-        wine_stats = os.stat(wine_path)
-        if wine_stats.st_size < 2000:
-            # This version is a script, ignore it
-            return None
-    try:
-        version = subprocess.check_output([wine_path, "--version"]).decode().strip()
-    except OSError:
-        return None
-    else:
-        if version.startswith('wine-'):
-            version = version[5:]
-        return version
-
-
-def support_legacy_version(version):
-    """Since Lutris 0.3.7, wine version contains architecture and optional
-    info. Call this to keep existing games compatible with previous
-    configurations."""
-    if not version:
-        return None
-    if version not in ('custom', 'system') and '-' not in version:
-        version += '-i386'
-    return version
-
-
-def is_version_esync(version, path):
-    command = path + " --version"
-    wine_ver = str(subprocess.Popen(command, shell=True, stdout=subprocess.PIPE).stdout.read())
-    if wine_ver.lower().find('esync') != -1:
-        return True
-    if version.lower().find('esync') != -1:
-        return True
-    return False
-
-
-def get_real_executable(windows_executable, working_dir=None):
-    """Given a Windows executable, return the real program
-    capable of launching it along with necessary arguments."""
-
-    exec_name = windows_executable.lower()
-
-    if exec_name.endswith(".msi"):
-        return 'msiexec', ['/i', windows_executable], working_dir
-
-    if exec_name.endswith(".bat"):
-        if not working_dir or os.path.dirname(windows_executable) == working_dir:
-            working_dir = os.path.dirname(windows_executable) or None
-            windows_executable = os.path.basename(windows_executable)
-        return 'cmd', ['/C', windows_executable], working_dir
-
-    if exec_name.endswith(".lnk"):
-        return 'start', ['/unix', windows_executable], working_dir
-
-    return windows_executable, [], working_dir
-
-
-def display_vulkan_error(option, on_launch):
-    if option == vulkan_available.NONE:
-        message = "No Vulkan loader was detected."
-    if option == vulkan_available.SIXTY_FOUR:
-        message = "32-bit Vulkan loader was not detected."
-    if option == vulkan_available.THIRTY_TWO:
-        message = "64-bit Vulkan loader was not detected."
-
-    if on_launch:
-        checkbox_message = "Launch anyway and do not show this message again."
-    else:
-        checkbox_message = "Enable anyway and do not show this message again."
-
-    setting = 'hide-no-vulkan-warning'
-    DontShowAgainDialog(setting,
-                        message,
-                        secondary_message="Please follow the installation "
-                        "procedures as described in\n"
-                        "<a href='https://github.com/lutris/lutris/wiki/How-to:-DXVK'>"
-                        "How-to:-DXVK (https://github.com/lutris/lutris/wiki/How-to:-DXVK)</a>",
-                        checkbox_message=checkbox_message)
-    if settings.read_setting(setting) == 'True':
-        return True
-    return False
-
-
-def esync_display_limit_warning():
-    ErrorDialog("Your limits are not set correctly."
-                " Please increase them as described here:"
-                " <a href='https://github.com/lutris/lutris/wiki/How-to:-Esync'>"
-                "How-to:-Esync (https://github.com/lutris/lutris/wiki/How-to:-Esync)</a>")
-
-
-def esync_display_version_warning(on_launch):
-    setting = 'hide-wine-non-esync-version-warning'
-    if on_launch:
-        checkbox_message = "Launch anyway and do not show this message again."
-    else:
-        checkbox_message = "Enable anyway and do not show this message again."
-
-    DontShowAgainDialog(setting,
-                        "Incompatible Wine version detected",
-                        secondary_message="The wine build you have selected does not seem to support Esync.\n"
-                        "Please switch to an esync-capable version.",
-                        checkbox_message=checkbox_message)
-    if settings.read_setting(setting) == 'True':
-        return True
-    return False
-
-
-# pylint: disable=C0103
-=======
->>>>>>> 14411ef2
+
+
 class wine(Runner):
     description = "Runs Windows games"
     human_name = "Wine"
@@ -1281,25 +737,6 @@
         if not os.path.exists(game_exe):
             return {'error': 'FILE_NOT_FOUND', 'file': game_exe}
 
-<<<<<<< HEAD
-        launch_info = {'env':  self.get_env(os_env=False)}
-
-        if 'WINEESYNC' in launch_info['env']:
-            if launch_info['env']['WINEESYNC'] == "1":
-                limit_set = is_esync_limit_set()
-                wine_ver = is_version_esync(self.runner_config['version'], self.get_executable())
-
-                if not limit_set and not wine_ver:
-                    esync_display_version_warning(True)
-                    esync_display_limit_warning()
-                    return {'error': 'ESYNC_LIMIT_NOT_SET'}
-                elif not is_esync_limit_set():
-                    esync_display_limit_warning()
-                    return {'error': 'ESYNC_LIMIT_NOT_SET'}
-                elif not wine_ver:
-                    if not esync_display_version_warning(True):
-                        return {'error': 'NON_ESYNC_WINE_VERSION'}
-=======
         launch_info = {
             'env': self.get_env(os_env=False)
         }
@@ -1318,7 +755,6 @@
             if not wine_ver:
                 if not esync_display_version_warning(True):
                     return {'error': 'NON_ESYNC_WINE_VERSION'}
->>>>>>> 14411ef2
 
         command = [self.get_executable()]
 
