--- conflicted
+++ resolved
@@ -232,10 +232,7 @@
                 widget.set_active(False)
         else:
             self.option_changed(widget, option_name, widget.get_active())
-<<<<<<< HEAD
-=======
-
->>>>>>> 9aa8e3c5
+
     # Entry
     def generate_entry(self, option_name, label, value=None):
         """Generate an entry box."""
