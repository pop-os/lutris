--- conflicted
+++ resolved
@@ -37,16 +37,10 @@
             "scan_folder"
         ),
         (
-<<<<<<< HEAD
             "application-x-executable-symbolic",
+            "media-optical-dvd-symbolic",
             _("Install a Windows game from an executable"),
             _("Launch a Windows executable (.exe) installer"),
-=======
-            "media-optical-dvd-symbolic",
-            "go-next-symbolic",
-            _("Install a Windows game from media"),
-            _("Launch a setup file from an optical drive or download"),
->>>>>>> ae21d773
             "install_from_setup"
         ),
         (
