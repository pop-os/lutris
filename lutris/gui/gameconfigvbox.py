# -*- coding:Utf-8 -*-
###############################################################################
## Lutris
##
## Copyright (C) 2009 Mathieu Comandon strycore@gmail.com
##
## This program is free software; you can redistribute it and/or modify
## it under the terms of the GNU General Public License as published by
## the Free Software Foundation; either version 3 of the License, or
## (at your option) any later version.
##
## This program is distributed in the hope that it will be useful,
## but WITHOUT ANY WARRANTY; without even the implied warranty of
## MERCHANTABILITY or FITNESS FOR A PARTICULAR PURPOSE.  See the
## GNU General Public License for more details.
##
## You should have received a copy of the GNU General Public License
## along with this program; if not, write to the Free Software
## Foundation, Inc., 59 Temple Place, Suite 330, Boston, MA  02111-1307  USA
###############################################################################

import gtk
<<<<<<< HEAD

# remove me ?
import lutris.runners

=======
import lutris.runners

from lutris.runners import import_runner
>>>>>>> b428c1c0
from lutris.gui.configvbox import ConfigVBox
from lutris.runners import import_runner


class GameConfigVBox(ConfigVBox):
    def __init__(self, lutris_config, caller):
        ConfigVBox.__init__(self, "game", caller)
        self.lutris_config = lutris_config
        self.lutris_config.config_type = "game"
        self.runner_class = self.lutris_config.runner
        runner_cls = import_runner(self.runner_class)
        runner = runner_cls()

        if hasattr(runner, "game_options"):
            self.options = runner.game_options
        else:
            no_option_label = gtk.Label("No game options")
            self.pack_start(no_option_label)
            return
<<<<<<< HEAD
        self.generate_widgets()
=======
        self.generate_widgets()
>>>>>>> b428c1c0
<|MERGE_RESOLUTION|>--- conflicted
+++ resolved
@@ -20,16 +20,10 @@
 ###############################################################################
 
 import gtk
-<<<<<<< HEAD
 
-# remove me ?
-import lutris.runners
-
-=======
 import lutris.runners
 
 from lutris.runners import import_runner
->>>>>>> b428c1c0
 from lutris.gui.configvbox import ConfigVBox
 from lutris.runners import import_runner
 
@@ -49,8 +43,4 @@
             no_option_label = gtk.Label("No game options")
             self.pack_start(no_option_label)
             return
-<<<<<<< HEAD
-        self.generate_widgets()
-=======
-        self.generate_widgets()
->>>>>>> b428c1c0
+        self.generate_widgets()